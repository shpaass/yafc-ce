// The purpose of the changelog is to provide a concise overview of what was changed.
// The purpose of the format is to make the changelog more organized.
// Version: x.y.z
// Date: Month Day Year of the release
//     Each section exists only if there is something in it for this release.
//     Features:
//         First go new features. They usually start with "Add". If they mostly add things, they go to this part.
//         Then go the changes in the existing behavior. They usually start with "Update".
//     Bugfixes:
//         Bugfixes go there.
//     Internal changes: 
//         Changes to the code that do not affect the behavior of the program.
----------------------------------------------------------------------------------------------------------------------
Version x.y.z
Date: 
    Features:
<<<<<<< HEAD
        - Provide hints that contol+clicking can add recipes, or to explain how to change things so it can.
=======
        - Add "Copy to Clipboard" button for data loading errors
>>>>>>> 439f2273
    Bugfixes:
        - Fix regression in fluid variant selection when adding recipes.
----------------------------------------------------------------------------------------------------------------------
Version 0.7.5
Date: July 27th 2024
    Features:
        - Autofocus the project name field when you create a new project
        - When opening the main window, use the same column widths as when it was last closed.
        - Add explanatory tips for the buttons in the building dropdown.
    Bugfixes:
        - Sometimes, deleting and/or right-click resetting modules would not work.
----------------------------------------------------------------------------------------------------------------------
Version 0.7.4
Date: July 24th 2024
    Features:
        - Add the ability to switch through project pages with control-tab and control-shift-tab
    Bugfixes:
        - Fix a possible threading race while destroying textures, which could cause an illegal access crash.
        - Fix a loading error when mods use non-ASCII characters in their settings.
        - Fix errors when loading KuxOrbitalCannon and Deadlock SE bridge
----------------------------------------------------------------------------------------------------------------------
Version 0.7.3
Date: July 21st 2024
    Features:
        - Use modern Direct3D on Windows.
        - Add the option to specify how many beacons, with what modules, should be applied on a per-building-type
          basis, in addition to the global and per-recipe-row settings.
        - Allow adding technologies to the tables to produce research units.
        - Add settings for research speed and productivity bonuses, to correctly calculate lab speed and counts.
    Bugfixes:
        - Fix PageSearch scrollbar not working.
        - Refresh the milestones display after adding or removing milestones.
    Internal changes:
        - Finish the namespace rename from YAFC to Yafc.
----------------------------------------------------------------------------------------------------------------------
Version 0.7.2
Date: June 23rd 2024
    Features:
        - Add several right-click and keyboard shortcuts, notably Enter/Return to close most dialogs.
        - Add UI rebuilding itself on resize.
        - When opening the main window, use the same size it was when it was last closed.
        - Use calculated width for first column of Summary page.
    Bugfixes:
        - Fix that some pages couldn't be deleted.
        - Fix that returning to the Welcome Screen could break the panels in the main window.
        - Make horizontal scrollbar clickable/draggable.
        - Scroll down/up exactly one page with page down/up keys
        - Fix saving and loading errors with legacy production summaries.
        - YAFC no longer shows the paths of the releaser in stack traces.
    Internal changes:
        - Initial window size is now separate from the minimal window size.
----------------------------------------------------------------------------------------------------------------------
Version: 0.7.1
Date: June 12th 2024
    Features:
        - Allow configuring the size of icons that have backgrounds, since the icon may cover the entire
          background area.
        - Update the detection of special recipes and items, to detect stacking from Deadlock's Beltboxes, caging
          from Pyanodon, and pressurization from Pressurized Fluids.
          Also detect cases where one direction is required, (e.g. Some Nullius science packs are manufactured in
          stacks) and do not consider the required recipe special. (The unstacking recipe, in this case)
          As before, special items/recipes are shown at the end of lists and are not selected when ctrl-clicking.
    Bugfixes:
        - Display spent fuel items in the production table and link summaries.
        - Fix error when switching items in NEIE with middle-click
        - Fix missing window contents on Linux/Xorg.
        - Fix an exception when hovering over recipes in certain pathological cases.
    Internal changes:
        - Enable nullable annotations to address the IDE warnings.
----------------------------------------------------------------------------------------------------------------------
Version: 0.7.0
Date: May 25th 2024
    Features:
        - Add the option to specify a number of belts of production, and to specify per-second/minute/hour
          production regardless of the current display setting.
        - When searching in the page list, allow searching in page contents as well as in page names.
        - Allow the user to select whether catalysts should be considered produced and consumed by the recipes that
          use them. (e.g. Does coal liquefaction consume heavy oil?)
    Changes:
        - Add a help message and proper handling for command line arguments
        - Removed default pollution cost from calculation. Added a setting to customize pollution cost.
        - Add fuel consumption recipe for products
        - Fix list displays below search boxes. If necessary, they now scroll up until items are visible.
        - Fix the milestones display and the milestones editor displaying different milestones.
        - Fix the NEI Explorer not always reflecting milestone unlocks and changed accessibility flags.
----------------------------------------------------------------------------------------------------------------------
Version: 0.6.4
Date: April 16th 2024
    Changes:
        - Tagged recipe-rows are now colored in the color of the tag.
        - Rows with errors are now more visible.
----------------------------------------------------------------------------------------------------------------------
Version: 0.6.3-RC2
Date: April 11th 2024
    Features:
        - Allow selecting multiple items with CTRL-click where it makes sense.
    Fixes:
        - YAFC no longer crashes with flib 0.14.
        - YAFC no longer crashes on a fresh install.
        - The Release Candidates (RC) bring confusion to versioning, so they are no longer used. 
          The next version after 0.6.3-RC2 will be 0.6.4.
----------------------------------------------------------------------------------------------------------------------
Version: 0.6.2
Date: March 2024
    Changes:
        - Add summary view
          - Checkbox to show only goods with 'issues': different consuming/producing amounts
          - Balance producing side to match the consuming when clicking an 'issue'
          - Support the search box (ctrl+F)
        - Fix text alignment of about screen
        - Fix width of 'Target technology for cost analysis' preference popup
        - Show actual overproduction with a magenta background color
        - Fix some typos
----------------------------------------------------------------------------------------------------------------------
Version: 0.6.1
Date: Feb 2024
    Changes:
        - Add the option to specify the number of buildings that are built for a recipe. 
          If the solution requires more than that number of buildings, a warning will be shown.
        - Add filtering by factorio-type. For instance, "tree item" or "tree tech".
        - Make the milestone list scrollable and make it support more milestones.
        - YAFC:CE has an icon now!
        - Fix link summary, so it includes duplicate recipes. Previously it showed only one, which was wrong.
        - Collapse state is no longer part of the undo history.
        - Fix showing disallowed modules for modded games.
        - other minor fixes
----------------------------------------------------------------------------------------------------------------------<|MERGE_RESOLUTION|>--- conflicted
+++ resolved
@@ -14,11 +14,8 @@
 Version x.y.z
 Date: 
     Features:
-<<<<<<< HEAD
         - Provide hints that contol+clicking can add recipes, or to explain how to change things so it can.
-=======
         - Add "Copy to Clipboard" button for data loading errors
->>>>>>> 439f2273
     Bugfixes:
         - Fix regression in fluid variant selection when adding recipes.
 ----------------------------------------------------------------------------------------------------------------------
